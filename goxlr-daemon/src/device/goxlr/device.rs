--- conflicted
+++ resolved
@@ -35,13 +35,9 @@
 
 pub(crate) struct GoXLR {
     pub device: Option<DeviceInfo>,
-<<<<<<< HEAD
     pub(crate) command_sender: Option<mpsc::Sender<CommandSender>>,
 
     pub pause_polling: Arc<AtomicBool>,
-=======
-    pub command_sender: Option<mpsc::Sender<CommandSender>>,
->>>>>>> 500f6763
 
     pub profile: Profile,
     pub mic_profile: MicProfile,
@@ -55,9 +51,9 @@
 
     // For tracking button 'held' state..
     pub button_down_states: EnumMap<Buttons, Option<ButtonState>>,
-    
+
     pub ducking: AudioDucker,
-    
+
     pub timer_interval: u64,
 
     config: GoXLRDeviceConfiguration,
@@ -80,9 +76,9 @@
             mute_state: Default::default(),
             fader_state: Default::default(),
             button_down_states: Default::default(),
-            
+
             ducking: Default::default(),
-            
+
             timer_interval: 20,
 
             config,
