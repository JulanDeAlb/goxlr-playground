--- conflicted
+++ resolved
@@ -14,15 +14,9 @@
 use goxlr_shared::mute::MuteState;
 
 use crate::{
-<<<<<<< HEAD
     ButtonColourSet, Channels, Compressor, CoughBehaviour, CoughSettings, EqualizerValue,
     FaderChannel, FaderColourSet, FaderDisplay, FaderPage, FaderPages, Gate,
     InactiveButtonBehaviour, MicProfile, Microphone, MicrophoneType, Profile, Screen,
-=======
-    ButtonColourSet, CoughBehaviour, CoughSettings, DuckingSettings, DuckingTransition,
-    DuckingVolume, FaderChannel, FaderColourSet, FaderDisplay, FaderPage, FaderPages,
-    InactiveButtonBehaviour, Profile, Screen,
->>>>>>> 500f6763
 };
 use crate::{Configuration, Fader};
 use crate::{MuteAction, SwearSettings};
@@ -325,7 +319,28 @@
     }
 }
 
-<<<<<<< HEAD
+impl Default for DuckingTransition {
+    fn default() -> Self {
+        let mut ducking: Vec<DuckingVolume> = Vec::new();
+        for (route_volume, wait_time) in [(6, 200), (8, 200), (12, 200), (18, 200), (32, 0)] {
+            ducking.push(DuckingVolume {
+                route_volume,
+                wait_time,
+            })
+        }
+
+        let mut unducking: Vec<DuckingVolume> = Vec::new();
+        for (route_volume, wait_time) in [(32, 20), (18, 20), (12, 20), (8, 20), (6, 0)] {
+            unducking.push(DuckingVolume {
+                route_volume,
+                wait_time,
+            })
+        }
+
+        Self { ducking, unducking }
+    }
+}
+
 impl Default for MicProfile {
     fn default() -> Self {
         let eq = enum_map! {
@@ -428,26 +443,5 @@
             },
             bleep_volume: -10,
         }
-=======
-impl Default for DuckingTransition {
-    fn default() -> Self {
-        let mut ducking: Vec<DuckingVolume> = Vec::new();
-        for (route_volume, wait_time) in [(6, 200), (8, 200), (12, 200), (18, 200), (32, 0)] {
-            ducking.push(DuckingVolume {
-                route_volume,
-                wait_time,
-            })
-        }
-
-        let mut unducking: Vec<DuckingVolume> = Vec::new();
-        for (route_volume, wait_time) in [(32, 20), (18, 20), (12, 20), (8, 20), (6, 0)] {
-            unducking.push(DuckingVolume {
-                route_volume,
-                wait_time,
-            })
-        }
-
-        Self { ducking, unducking }
->>>>>>> 500f6763
     }
 }