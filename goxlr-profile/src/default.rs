--- conflicted
+++ resolved
@@ -5,14 +5,11 @@
 use goxlr_shared::colours::Colour;
 use goxlr_shared::faders::FaderSources;
 
-<<<<<<< HEAD
-use crate::{ButtonColourSet, DuckingSettings, DuckingTransition, DuckingVolume, FaderChannel, FaderColourSet, FaderDisplay, FaderPage, FaderPages, InactiveButtonBehaviour, Profile, Screen};
-=======
 use crate::{
-    ButtonColourSet, CoughBehaviour, CoughSettings, FaderChannel, FaderColourSet, FaderDisplay,
-    FaderPage, FaderPages, InactiveButtonBehaviour, Profile, Screen,
+    ButtonColourSet, CoughBehaviour, CoughSettings, DuckingSettings, DuckingTransition,
+    DuckingVolume, FaderChannel, FaderColourSet, FaderDisplay, FaderPage, FaderPages,
+    InactiveButtonBehaviour, Profile, Screen,
 };
->>>>>>> 81d85abe
 use crate::{Configuration, Fader};
 use crate::{MuteAction, SwearSettings};
 
@@ -228,7 +225,7 @@
                 inactive_behaviour: InactiveButtonBehaviour::DimActive,
             },
         };
-        
+
         let ducking = DuckingSettings {
             enabled: Default::default(),
             input_source: Default::default(),
@@ -276,17 +273,20 @@
     fn default() -> Self {
         let mut ducking: Vec<DuckingVolume> = Vec::new();
         for (route_volume, wait_time) in [(6, 200), (8, 200), (12, 200), (18, 200), (32, 0)] {
-            ducking.push(DuckingVolume { route_volume, wait_time })
-        }
-        
+            ducking.push(DuckingVolume {
+                route_volume,
+                wait_time,
+            })
+        }
+
         let mut unducking: Vec<DuckingVolume> = Vec::new();
         for (route_volume, wait_time) in [(32, 20), (18, 20), (12, 20), (8, 20), (6, 0)] {
-            unducking.push(DuckingVolume { route_volume, wait_time })
-        }
-        
-        Self {
-            ducking,
-            unducking,
-        }
+            unducking.push(DuckingVolume {
+                route_volume,
+                wait_time,
+            })
+        }
+
+        Self { ducking, unducking }
     }
 }