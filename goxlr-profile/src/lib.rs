use std::path::PathBuf;
use std::process::Output;

use enum_map::{enum_map, Enum, EnumMap};
use serde::{Deserialize, Serialize};

use goxlr_shared::buttons::InactiveButtonBehaviour;
<<<<<<< HEAD
use goxlr_shared::channels::fader::FaderChannels;
use goxlr_shared::channels::input::InputChannels;
use goxlr_shared::channels::output::OutputChannels;
use goxlr_shared::channels::sub_mix::SubMixChannels;
use goxlr_shared::channels::volume::VolumeChannels;
=======
use goxlr_shared::channels::{InputChannels, MuteState, OutputChannels, DuckingInput};
>>>>>>> 500f6763
use goxlr_shared::colours::{Colour, FaderColour, FaderDisplayMode, TwoColour};
use goxlr_shared::compressor::{CompressorAttackTime, CompressorRatio, CompressorReleaseTime};
use goxlr_shared::eq_frequencies::{Frequencies, MiniFrequencies};
use goxlr_shared::faders::Fader;
use goxlr_shared::gate::GateTimes;
use goxlr_shared::microphone::MicrophoneType;
use goxlr_shared::mute::MuteState;
use goxlr_shared::submix::Mix;

mod default;

#[derive(Debug, Clone, Serialize, Deserialize)]
pub struct Profile {
    /// Fader Paging Configuration
    pub pages: FaderPages,

    /// All the Assignable Channels, and their settings..
    pub channels: Channels,

    /// Configuration for the Output Settings..
    pub outputs: EnumMap<OutputChannels, Outputs>,

    /// Configuration for the Swear Button
    pub swear: SwearSettings,

    /// Configuration for the Cough button
    pub cough: CoughSettings,

    /// The Routing Configuration
    pub routing: EnumMap<InputChannels, EnumMap<OutputChannels, bool>>,

    /// The General 'Configuration' of the device
    pub configuration: Configuration,

    /// Ducking Configuration
    pub ducking: DuckingSettings,
}

#[derive(Debug, Default, Clone, Serialize, Deserialize)]
pub struct Outputs {
    /// The Mix this Output is Assigned to when Sub Mixing is enabled
    pub mix_assignment: Mix,
}

#[derive(Debug, Clone, Serialize, Deserialize)]
pub struct FaderPages {
    /// The Currently Active Fader Page
    pub current: usize,

    /// A list of all current Fader Pages
    pub page_list: Vec<FaderPage>,
}

#[derive(Debug, Clone, Serialize, Deserialize)]
pub struct FaderPage {
    /// A map of the Faders, and which Channels are assigned to them on this Page
    pub faders: EnumMap<Fader, FaderChannels>,
}

impl Default for FaderPage {
    fn default() -> Self {
        Self {
            faders: enum_map! {
                Fader::A => FaderChannels::Microphone,
                Fader::B => FaderChannels::Chat,
                Fader::C => FaderChannels::Music,
                Fader::D => FaderChannels::System
            },
        }
    }
}

#[derive(Debug, Clone, Serialize, Deserialize)]
pub struct Channels {
    /// Volumes for All Channels
    pub volumes: EnumMap<VolumeChannels, u8>,

    /// Configs for Channels which can be assigned to Faders
    pub configs: EnumMap<FaderChannels, FaderChannel>,

    /// Sub-mix Settings for all applicable channels
    pub sub_mix: EnumMap<SubMixChannels, SubMixVolumes>,
}

/// This is a Channel that can be assigned to a fader. All configuration for the channel
/// including colours, mute states and behaviours are configured here.
#[derive(Debug, Clone, Serialize, Deserialize)]
pub struct FaderChannel {
    /// The current channel Mute State
    pub mute_state: MuteState,

    /// Defines what action is performed on Press and Hold
    pub mute_actions: EnumMap<MuteAction, Vec<OutputChannels>>,

    /// A struct detailing how a fader is displayed on the GoXLR
    pub display: FaderDisplay,
}

#[derive(Debug, Copy, Clone, Serialize, Deserialize)]
pub struct SubMixVolumes {
    /// The Mix B Volumes
    pub volume: u8,

    /// The linked Ratio of mix_a:mix_b
    pub linked: Option<f64>,
}

impl Default for SubMixVolumes {
    fn default() -> Self {
        Self {
            volume: 0,
            linked: Some(1.),
        }
    }
}

/// A struct that defines top to bottom how a fader is displayed on the Device
#[derive(Debug, Clone, Serialize, Deserialize)]
pub struct FaderDisplay {
    /// Which display mode features to apply to the fader
    pub fader_display_mode: Vec<FaderDisplayMode>,

    /// The Colours assigned to the top and bottom of the fader
    pub fader_colours: FaderColourSet,

    /// The Colours assigned to the Mute button of the Fader
    pub mute_colours: ButtonColourSet,

    /// The setup of the screen at the top of a fader
    pub screen_display: Screen,
}

/// Represents the screen above the faders on the Full Sized GoXLR
#[derive(Debug, Clone, Serialize, Deserialize)]
pub struct Screen {
    /// The background Colour of the Screen
    pub colour: Colour,

    /// Whether the Background and Foreground colours are inverted
    pub inverted: bool,

    /// A path to the icon to be displayed
    pub image: Option<PathBuf>,

    /// The text displayed on the screen (central if no icon, at the bottom if icon)
    pub text: Option<String>,

    /// The Charater to display in the top left corner of the screen
    pub label: Option<char>,
}

/// This defines a Buttons colour configuration
#[derive(Debug, Copy, Clone, Serialize, Deserialize)]
pub struct ButtonColourSet {
    /// The Currently Set 'Active' Colour
    pub active_colour: Colour,

    /// The Currently Set 'Inactive' Colour
    pub inactive_colour: Colour,

    /// How to represent a button when it's inactive.
    pub inactive_behaviour: InactiveButtonBehaviour,
}

impl From<ButtonColourSet> for TwoColour {
    fn from(value: ButtonColourSet) -> Self {
        TwoColour {
            colour1: value.active_colour,
            colour2: value.inactive_colour,
        }
    }
}

/// Colour's related to the Fader Slider
#[derive(Debug, Copy, Clone, Serialize, Deserialize)]
pub struct FaderColourSet {
    /// The colour displayed above the fader
    pub top_colour: Colour,

    /// The colour displayed below the fader
    pub bottom_colour: Colour,
}

impl From<FaderColourSet> for FaderColour {
    fn from(value: FaderColourSet) -> Self {
        FaderColour {
            colour1: value.top_colour,
            colour2: value.bottom_colour,
        }
    }
}

/// These are the different methods of interacting with Mute Keys
#[derive(Debug, Copy, Clone, Enum, Serialize, Deserialize)]
pub enum MuteAction {
    Press,
    Hold,
}

impl From<MuteState> for MuteAction {
    fn from(value: MuteState) -> Self {
        match value {
            MuteState::Unmuted => panic!("Cannot Convert 'Unmuted' to MuteAction"),
            MuteState::Pressed => MuteAction::Press,
            MuteState::Held => MuteAction::Hold,
        }
    }
}

#[derive(Debug, Clone, Serialize, Deserialize)]
pub struct SwearSettings {
    pub volume: u8,
    pub colours: ButtonColourSet,
}

/// This is for handling the cough button and it's settings
#[derive(Debug, Clone, Serialize, Deserialize)]
pub struct CoughSettings {
    /// The behaviour when pressing the button
    pub cough_behaviour: CoughBehaviour,

    /// The current Channel Assigned to the button (Defaults to Mic)
    pub channel_assignment: FaderChannels,

    /// The current channel Mute State
    pub mute_state: MuteState,

    /// Defines what action is performed on Press and Hold
    pub mute_actions: EnumMap<MuteAction, Vec<OutputChannels>>,

    /// Defines the colours and styling of the button
    pub colours: ButtonColourSet,
}

#[derive(Debug, Copy, Clone, Serialize, Deserialize, Enum, Eq, PartialEq)]
pub enum CoughBehaviour {
    Press,
    Hold,
}

#[derive(Debug, Copy, Clone, Serialize, Deserialize)]
pub struct Configuration {
    pub submix_enabled: bool,
    pub button_hold_time: u16,
    pub change_page_with_buttons: bool,
}

<<<<<<< HEAD
#[derive(Debug, Copy, Clone, Serialize, Deserialize)]
pub struct MicProfile {
    pub microphone: Microphone,
    pub equalizer: EnumMap<Frequencies, EqualizerValue>,
    pub equalizer_mini: EnumMap<MiniFrequencies, EqualizerValue>,
    pub compressor: Compressor,
    pub deess: u8,
    pub gate: Gate,
    pub bleep_volume: i8,
}

#[derive(Debug, Copy, Clone, Serialize, Deserialize)]
pub struct Microphone {
    pub mic_type: MicrophoneType,
    pub mic_gains: EnumMap<MicrophoneType, u8>,
}

#[derive(Debug, Copy, Clone, Serialize, Deserialize)]
pub struct EqualizerValue {
    pub gain: i8,
    pub frequency: f32,
}

#[derive(Debug, Copy, Clone, Serialize, Deserialize)]
pub struct Compressor {
    pub threshold: i8,
    pub ratio: CompressorRatio,
    pub attack: CompressorAttackTime,
    pub release: CompressorReleaseTime,
    pub makeup_gain: i8,
}

#[derive(Debug, Copy, Clone, Serialize, Deserialize)]
pub struct Gate {
    pub enabled: bool,

    pub threshold: i8,
    pub attack: GateTimes,
    pub release: GateTimes,
    pub attenuation: u8,
=======
#[derive(Debug, Clone, Serialize, Deserialize)]
pub struct DuckingSettings {
    pub enabled: bool,
    pub input_source: EnumMap<DuckingInput, bool>,
    pub transition: DuckingTransition,
    pub output_routing: EnumMap<InputChannels, EnumMap<OutputChannels, bool>>,
    pub attack_time: u64,
    pub release_time: u64,
}

#[derive(Debug, Clone, Serialize, Deserialize)]
pub struct DuckingTransition {
    pub ducking: Vec<DuckingVolume>,
    pub unducking: Vec<DuckingVolume>,
}

#[derive(Debug, Clone, Serialize, Deserialize)]
pub struct DuckingVolume {
    pub route_volume: u8,
    pub wait_time: u64,
>>>>>>> 500f6763
}<|MERGE_RESOLUTION|>--- conflicted
+++ resolved
@@ -1,19 +1,14 @@
 use std::path::PathBuf;
-use std::process::Output;
 
 use enum_map::{enum_map, Enum, EnumMap};
 use serde::{Deserialize, Serialize};
 
 use goxlr_shared::buttons::InactiveButtonBehaviour;
-<<<<<<< HEAD
 use goxlr_shared::channels::fader::FaderChannels;
 use goxlr_shared::channels::input::InputChannels;
 use goxlr_shared::channels::output::OutputChannels;
 use goxlr_shared::channels::sub_mix::SubMixChannels;
 use goxlr_shared::channels::volume::VolumeChannels;
-=======
-use goxlr_shared::channels::{InputChannels, MuteState, OutputChannels, DuckingInput};
->>>>>>> 500f6763
 use goxlr_shared::colours::{Colour, FaderColour, FaderDisplayMode, TwoColour};
 use goxlr_shared::compressor::{CompressorAttackTime, CompressorRatio, CompressorReleaseTime};
 use goxlr_shared::eq_frequencies::{Frequencies, MiniFrequencies};
@@ -261,7 +256,6 @@
     pub change_page_with_buttons: bool,
 }
 
-<<<<<<< HEAD
 #[derive(Debug, Copy, Clone, Serialize, Deserialize)]
 pub struct MicProfile {
     pub microphone: Microphone,
@@ -302,7 +296,8 @@
     pub attack: GateTimes,
     pub release: GateTimes,
     pub attenuation: u8,
-=======
+}
+
 #[derive(Debug, Clone, Serialize, Deserialize)]
 pub struct DuckingSettings {
     pub enabled: bool,
@@ -323,5 +318,4 @@
 pub struct DuckingVolume {
     pub route_volume: u8,
     pub wait_time: u64,
->>>>>>> 500f6763
 }